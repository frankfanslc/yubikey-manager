--- conflicted
+++ resolved
@@ -126,12 +126,8 @@
     keys = ctx.obj["oath_keys"]
     if old_id in keys:
         del keys[old_id]
-<<<<<<< HEAD
         keys.write()
-=======
-        settings.write()
         logger.info("Deleted remembered access key")
->>>>>>> 42cb8b32
 
     click.echo("Success! All OATH accounts have been deleted from the YubiKey.")
 
@@ -150,28 +146,14 @@
 
 
 def _validate(ctx, key, remember):
-<<<<<<< HEAD
     session = ctx.obj["session"]
     keys = ctx.obj["oath_keys"]
     session.validate(key)
     if remember:
         keys.put_secret(session.device_id, key.hex())
         keys.write()
+        logger.info("Access key remembered")
         click.echo("Password remembered.")
-=======
-    try:
-        session = ctx.obj["session"]
-        session.validate(key)
-        if remember:
-            settings = ctx.obj["settings"]
-            keys = settings.setdefault("keys", {})
-            keys[session.device_id] = key.hex()
-            settings.write()
-            logger.info("Access key remembered")
-            click.echo("Password remembered.")
-    except Exception:
-        raise CliFail("Authentication to the YubiKey failed. Wrong password?")
->>>>>>> 42cb8b32
 
 
 def _init_session(ctx, password, remember, prompt="Enter the password"):
@@ -180,16 +162,17 @@
     device_id = session.device_id
 
     if session.locked:
-<<<<<<< HEAD
         try:
             # Use password, if given as argument
             if password:
+                logger.debug("Access key required, using provided password")
                 key = session.derive_key(password)
                 _validate(ctx, key, remember)
                 return
 
             # Use stored key, if available
             if keys.keyring_available and device_id in keys:
+                logger.debug("Access key required, using remembered key")
                 try:
                     key = bytes.fromhex(keys.get_secret(device_id))
                     _validate(ctx, key, False)
@@ -197,6 +180,7 @@
                 except ApduError as e:
                     # Delete wrong key and fall through to prompt
                     if e.sw == SW.INCORRECT_PARAMETERS:
+                        logger.debug("Remembered key incorrect, deleting key")
                         del keys[device_id]
                         keys.write()
                 except Exception as e:
@@ -204,20 +188,11 @@
                     logger.warning("Error authenticating", exc_info=e)
 
             # Prompt for password
-=======
-        if password:  # If password argument given, use it
-            logger.debug("Access key required, using provided password")
-            key = session.derive_key(password)
-        elif device_id in keys:  # If remembered, use key
-            logger.debug("Access key required, using remembered key")
-            key = bytes.fromhex(keys[device_id])
-        else:  # Prompt for password
->>>>>>> 42cb8b32
             password = click_prompt(prompt, hide_input=True)
             key = session.derive_key(password)
             _validate(ctx, key, remember)
         except ApduError:
-            cli_fail("Authentication to the YubiKey failed. Wrong password?")
+            raise CliFail("Authentication to the YubiKey failed. Wrong password?")
 
     elif password:
         raise CliFail("Password provided, but no password is set.")
@@ -259,18 +234,14 @@
         session.unset_key()
         if device_id in keys:
             del keys[device_id]
-<<<<<<< HEAD
             keys.write()
-=======
-            settings.write()
             logger.info("Deleted remembered access key")
->>>>>>> 42cb8b32
 
         click.echo("Password cleared from YubiKey.")
     else:
         if remember:
             if not keys.keyring_available:
-                cli_fail(
+                raise CliFail(
                     "Failed to remember password, the keyring is locked or unavailable."
                 )
         if not new_password:
@@ -287,14 +258,6 @@
             keys.write()
         session.set_key(key)
         click.echo("Password updated.")
-<<<<<<< HEAD
-=======
-        if device_id in keys:
-            keys[device_id] = key.hex()
-            settings.write()
-            logger.info("New access key remembered")
-            click.echo("Password remembered.")
->>>>>>> 42cb8b32
 
 
 @access.command()
@@ -312,16 +275,12 @@
     if not session.locked:
         if device_id in keys:
             del keys[session.device_id]
-<<<<<<< HEAD
             keys.write()
-=======
-            settings.write()
             logger.info("Deleted remembered access key")
->>>>>>> 42cb8b32
         click.echo("This YubiKey is not password protected.")
     else:
         if not keys.keyring_available:
-            cli_fail(
+            raise CliFail(
                 "Failed to remember password, the keyring is locked or unavailable."
             )
         if not password:
@@ -330,7 +289,7 @@
         try:
             _validate(ctx, key, True)
         except Exception:
-            cli_fail("Authentication to the YubiKey failed. Wrong password?")
+            raise CliFail("Authentication to the YubiKey failed. Wrong password?")
 
 
 def _clear_all_passwords(ctx, param, value):
@@ -366,12 +325,8 @@
 
     if device_id in keys:
         del keys[session.device_id]
-<<<<<<< HEAD
         keys.write()
-=======
-        settings.write()
         logger.info("Deleted remembered access key")
->>>>>>> 42cb8b32
         click.echo("Password forgotten.")
     else:
         click.echo("No password stored for this YubiKey.")

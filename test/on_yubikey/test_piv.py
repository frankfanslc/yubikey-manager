from __future__ import unicode_literals

import datetime
import random
import unittest
from binascii import a2b_hex
from cryptography import x509
from cryptography.hazmat.primitives import hashes, serialization
from cryptography.hazmat.primitives.asymmetric import ec
from ykman.driver_ccid import APDUError
from ykman.piv import (ALGO, PIN_POLICY, PivController, SLOT, TOUCH_POLICY)
from ykman.piv import (
<<<<<<< HEAD
    AuthenticationBlocked, AuthenticationFailed, WrongPuk)
from ykman.util import TRANSPORT, parse_certificates, parse_private_key
=======
    AuthenticationBlocked, AuthenticationFailed, KeypairMismatch, WrongPuk)
from ykman.util import TRANSPORT, parse_certificate, parse_private_key
>>>>>>> c62366e7
from .util import (
    DestructiveYubikeyTestCase, missing_mode, open_device, get_version, is_fips)
from ..util import open_file


DEFAULT_PIN = '123456'
NON_DEFAULT_PIN = '654321'
DEFAULT_PUK = '12345678'
NON_DEFAULT_PUK = '87654321'
DEFAULT_MANAGEMENT_KEY = a2b_hex('010203040506070801020304050607080102030405060708')  # noqa: E501
NON_DEFAULT_MANAGEMENT_KEY = a2b_hex('010103040506070801020304050607080102030405060708')  # noqa: E501


now = datetime.datetime.now

no_pin_policy = (get_version() is not None and get_version() < (4, 0, 0),
                 'PIN policies not supported.')


def get_test_cert():
    with open_file('rsa_2048_cert.pem') as f:
        return parse_certificates(f.read(), None)[0]


def get_test_key():
    with open_file('rsa_2048_key.pem') as f:
        return parse_private_key(f.read(), None)


@unittest.skipIf(*missing_mode(TRANSPORT.CCID))
class PivTestCase(DestructiveYubikeyTestCase):

    def setUp(self):
        self.dev = open_device(transports=TRANSPORT.CCID)
        self.controller = PivController(self.dev.driver)

    def tearDown(self):
        self.dev.driver.close()

    def assertMgmKeyIs(self, key):
        self.controller.authenticate(key)

    def assertMgmKeyIsNot(self, key):
        with self.assertRaises(AuthenticationFailed):
            self.controller.authenticate(key)

    def assertStoredMgmKeyEquals(self, key):
        self.assertEqual(self.controller._pivman_protected_data.key, key)

    def assertStoredMgmKeyNotEquals(self, key):
        self.assertNotEqual(self.controller._pivman_protected_data.key, key)

    def reconnect(self):
        self.dev.driver.close()
        self.dev = open_device(transports=TRANSPORT.CCID)
        self.controller = PivController(self.dev.driver)


class KeyManagement(PivTestCase):

    @classmethod
    def setUpClass(cls):
        with open_device(transports=TRANSPORT.CCID) as dev:
            controller = PivController(dev.driver)
            controller.reset()

    def generate_key(self, slot, alg=ALGO.ECCP256, pin_policy=None):
        self.controller.authenticate(DEFAULT_MANAGEMENT_KEY)
        public_key = self.controller.generate_key(
            slot, alg, pin_policy=pin_policy,
            touch_policy=TOUCH_POLICY.NEVER)
        self.reconnect()
        return public_key

    def test_delete_certificate_requires_authentication(self):
        self.generate_key(SLOT.AUTHENTICATION)

        with self.assertRaises(APDUError):
            self.controller.delete_certificate(SLOT.AUTHENTICATION)

        self.controller.authenticate(DEFAULT_MANAGEMENT_KEY)
        self.controller.delete_certificate(SLOT.AUTHENTICATION)

    def test_generate_csr_works(self):
        public_key = self.generate_key(SLOT.AUTHENTICATION)
        if get_version() < (4, 0, 0):
            # NEO always has PIN policy "ONCE"
            self.controller.verify(DEFAULT_PIN)

        self.controller.verify(DEFAULT_PIN)
        csr = self.controller.generate_certificate_signing_request(
            SLOT.AUTHENTICATION, public_key, 'alice')

        self.assertEqual(
            csr.public_key().public_bytes(
                encoding=serialization.Encoding.PEM,
                format=serialization.PublicFormat.SubjectPublicKeyInfo),
            public_key.public_bytes(
                encoding=serialization.Encoding.PEM,
                format=serialization.PublicFormat.SubjectPublicKeyInfo),
        )
        self.assertEqual(
            csr.subject.get_attributes_for_oid(x509.NameOID.COMMON_NAME)[0].value,  # noqa: E501
            'alice'
        )

    def test_generate_self_signed_certificate_requires_authentication(self):
        public_key = self.generate_key(SLOT.AUTHENTICATION)
        if get_version() < (4, 0, 0):
            # NEO always has PIN policy "ONCE"
            self.controller.verify(DEFAULT_PIN)

        with self.assertRaises(APDUError):
            self.controller.generate_self_signed_certificate(
                SLOT.AUTHENTICATION, public_key, 'alice', now(), now())

        self.controller.authenticate(DEFAULT_MANAGEMENT_KEY)
        self.controller.verify(DEFAULT_PIN)
        self.controller.generate_self_signed_certificate(
            SLOT.AUTHENTICATION, public_key, 'alice', now(), now())

    def _test_generate_self_signed_certificate(self, slot):
        public_key = self.generate_key(slot)
        self.controller.authenticate(DEFAULT_MANAGEMENT_KEY)
        self.controller.verify(DEFAULT_PIN)
        self.controller.generate_self_signed_certificate(
            slot, public_key, 'alice', now(), now())

        cert = self.controller.read_certificate(slot)

        self.assertEqual(
            cert.public_key().public_bytes(
                encoding=serialization.Encoding.PEM,
                format=serialization.PublicFormat.SubjectPublicKeyInfo),
            public_key.public_bytes(
                encoding=serialization.Encoding.PEM,
                format=serialization.PublicFormat.SubjectPublicKeyInfo),
        )
        self.assertEqual(
            cert.subject.get_attributes_for_oid(x509.NameOID.COMMON_NAME)[0].value,  # noqa: E501
            'alice'
        )

    def test_generate_self_signed_certificate_slot_9a_works(self):
        self._test_generate_self_signed_certificate(SLOT.AUTHENTICATION)

    def test_generate_self_signed_certificate_slot_9c_works(self):
        self._test_generate_self_signed_certificate(SLOT.SIGNATURE)

    def test_generate_key_requires_authentication(self):
        with self.assertRaises(APDUError):
            self.controller.generate_key(SLOT.AUTHENTICATION, ALGO.ECCP256,
                                         touch_policy=TOUCH_POLICY.NEVER)

        self.controller.authenticate(DEFAULT_MANAGEMENT_KEY)
        self.controller.generate_key(SLOT.AUTHENTICATION, ALGO.ECCP256,
                                     touch_policy=TOUCH_POLICY.NEVER)

    def test_import_certificate_requires_authentication(self):
        cert = get_test_cert()
        with self.assertRaises(APDUError):
            self.controller.import_certificate(SLOT.AUTHENTICATION, cert,
                                               verify=False)

        self.controller.authenticate(DEFAULT_MANAGEMENT_KEY)
        self.controller.import_certificate(SLOT.AUTHENTICATION, cert,
                                           verify=False)

    def _test_import_key_pairing(self, alg1, alg2):
        # Set up a key in the slot and create a certificate for it
        public_key = self.generate_key(
            SLOT.AUTHENTICATION, alg=alg1, pin_policy=PIN_POLICY.NEVER)
        self.controller.authenticate(DEFAULT_MANAGEMENT_KEY)
        self.controller.generate_self_signed_certificate(
            SLOT.AUTHENTICATION, public_key, 'test', datetime.datetime.now(),
            datetime.datetime.now())
        cert = self.controller.read_certificate(SLOT.AUTHENTICATION)
        self.controller.delete_certificate(SLOT.AUTHENTICATION)

        # Importing the correct certificate should work
        self.controller.import_certificate(SLOT.AUTHENTICATION, cert,
                                           verify=True)

        # Overwrite the key with one of the same type
        self.generate_key(
            SLOT.AUTHENTICATION, alg=alg1, pin_policy=PIN_POLICY.NEVER)
        # Importing the same certificate should not work with the new key
        self.controller.authenticate(DEFAULT_MANAGEMENT_KEY)
        with self.assertRaises(KeypairMismatch):
            self.controller.import_certificate(SLOT.AUTHENTICATION, cert,
                                               verify=True)

        # Overwrite the key with one of a different type
        self.generate_key(
            SLOT.AUTHENTICATION, alg=alg2, pin_policy=PIN_POLICY.NEVER)
        # Importing the same certificate should not work with the new key
        self.controller.authenticate(DEFAULT_MANAGEMENT_KEY)
        with self.assertRaises(KeypairMismatch):
            self.controller.import_certificate(SLOT.AUTHENTICATION, cert,
                                               verify=True)

    @unittest.skipIf(is_fips(), 'Not applicable to YubiKey FIPS.')
    def test_import_certificate_verifies_key_pairing_rsa1024(self):
        self._test_import_key_pairing(ALGO.RSA1024, ALGO.ECCP256)

    def test_import_certificate_verifies_key_pairing_rsa2048(self):
        self._test_import_key_pairing(ALGO.RSA2048, ALGO.ECCP256)

    def test_import_certificate_verifies_key_pairing_eccp256(self):
        self._test_import_key_pairing(ALGO.ECCP256, ALGO.ECCP384)

    def test_import_certificate_verifies_key_pairing_eccp384(self):
        self._test_import_key_pairing(ALGO.ECCP384, ALGO.ECCP256)

    def test_import_key_requires_authentication(self):
        private_key = get_test_key()
        with self.assertRaises(APDUError):
            self.controller.import_key(SLOT.AUTHENTICATION, private_key)

        self.controller.authenticate(DEFAULT_MANAGEMENT_KEY)
        self.controller.import_key(SLOT.AUTHENTICATION, private_key)

    def test_read_certificate_does_not_require_authentication(self):
        cert = get_test_cert()
        self.controller.authenticate(DEFAULT_MANAGEMENT_KEY)
        self.controller.import_certificate(SLOT.AUTHENTICATION, cert,
                                           verify=False)

        self.reconnect()

        cert = self.controller.read_certificate(SLOT.AUTHENTICATION)
        self.assertIsNotNone(cert)


class ManagementKeyReadOnly(PivTestCase):
    """
    Tests after which the management key is always the default management key.
    Placing compatible tests here reduces the amount of slow reset calls needed.
    """

    @classmethod
    def setUpClass(cls):
        with open_device(transports=TRANSPORT.CCID) as dev:
            PivController(dev.driver).reset()

    def test_authenticate_twice_does_not_throw(self):
        self.controller.authenticate(DEFAULT_MANAGEMENT_KEY)
        self.controller.authenticate(DEFAULT_MANAGEMENT_KEY)

    def test_reset_resets_has_stored_key_flag(self):
        self.assertFalse(self.controller.has_stored_key)

        self.controller.verify(DEFAULT_PIN)
        self.controller.authenticate(DEFAULT_MANAGEMENT_KEY)
        self.controller.set_mgm_key(None, store_on_device=True)

        self.assertTrue(self.controller.has_stored_key)

        self.reconnect()
        self.controller.reset()

        self.assertFalse(self.controller.has_stored_key)

    def test_reset_while_verified_throws_nice_ValueError(self):
        self.controller.verify(DEFAULT_PIN)
        with self.assertRaises(ValueError) as cm:
            self.controller.reset()
        self.assertTrue(
            'Cannot read remaining tries from status word: 9000'
            in str(cm.exception))

    def test_set_mgm_key_does_not_change_key_if_not_authenticated(self):
        with self.assertRaises(APDUError):
            self.controller.set_mgm_key(NON_DEFAULT_MANAGEMENT_KEY)
        self.assertMgmKeyIs(DEFAULT_MANAGEMENT_KEY)

    @unittest.skipIf(get_version() is not None and get_version() < (3, 5, 0),
                     'Known fixed bug')
    def test_set_stored_mgm_key_does_not_destroy_key_if_pin_not_verified(self):
        self.controller.authenticate(DEFAULT_MANAGEMENT_KEY)
        with self.assertRaises(APDUError):
            self.controller.set_mgm_key(None, store_on_device=True)

        self.assertMgmKeyIs(DEFAULT_MANAGEMENT_KEY)


class ManagementKeyReadWrite(PivTestCase):
    """
    Tests after which the management key may not be the default management key.
    """

    def setUp(self):
        PivTestCase.setUp(self)
        self.controller.reset()

    def test_set_mgm_key_changes_mgm_key(self):
        self.controller.authenticate(DEFAULT_MANAGEMENT_KEY)
        self.controller.set_mgm_key(NON_DEFAULT_MANAGEMENT_KEY)

        self.assertMgmKeyIsNot(DEFAULT_MANAGEMENT_KEY)
        self.assertMgmKeyIs(NON_DEFAULT_MANAGEMENT_KEY)

    def test_set_stored_mgm_key_succeeds_if_pin_is_verified(self):
        self.controller.verify(DEFAULT_PIN)
        self.controller.authenticate(DEFAULT_MANAGEMENT_KEY)
        self.controller.set_mgm_key(NON_DEFAULT_MANAGEMENT_KEY,
                                    store_on_device=True)

        self.assertMgmKeyIsNot(DEFAULT_MANAGEMENT_KEY)
        self.assertMgmKeyIs(NON_DEFAULT_MANAGEMENT_KEY)
        self.assertStoredMgmKeyEquals(NON_DEFAULT_MANAGEMENT_KEY)
        self.assertMgmKeyIs(self.controller._pivman_protected_data.key)

    def test_set_stored_random_mgm_key_succeeds_if_pin_is_verified(self):
        self.controller.verify(DEFAULT_PIN)
        self.controller.authenticate(DEFAULT_MANAGEMENT_KEY)
        self.controller.set_mgm_key(None, store_on_device=True)

        self.assertMgmKeyIsNot(DEFAULT_MANAGEMENT_KEY)
        self.assertMgmKeyIsNot(NON_DEFAULT_MANAGEMENT_KEY)
        self.assertMgmKeyIs(self.controller._pivman_protected_data.key)
        self.assertStoredMgmKeyNotEquals(DEFAULT_MANAGEMENT_KEY)
        self.assertStoredMgmKeyNotEquals(NON_DEFAULT_MANAGEMENT_KEY)


class Operations(PivTestCase):

    def setUp(self):
        PivTestCase.setUp(self)
        self.controller.reset()

    def generate_key(self, pin_policy=None):
        self.controller.authenticate(DEFAULT_MANAGEMENT_KEY)
        public_key = self.controller.generate_key(
            SLOT.AUTHENTICATION, ALGO.ECCP256, pin_policy=pin_policy,
            touch_policy=TOUCH_POLICY.NEVER)
        self.reconnect()
        return public_key

    @unittest.skipIf(*no_pin_policy)
    def test_sign_with_pin_policy_always_requires_pin_every_time(self):
        self.generate_key(pin_policy=PIN_POLICY.ALWAYS)

        with self.assertRaises(APDUError):
            self.controller.sign(SLOT.AUTHENTICATION, ALGO.ECCP256, b'foo')

        self.controller.verify(DEFAULT_PIN)
        sig = self.controller.sign(SLOT.AUTHENTICATION, ALGO.ECCP256, b'foo')
        self.assertIsNotNone(sig)

        with self.assertRaises(APDUError):
            self.controller.sign(SLOT.AUTHENTICATION, ALGO.ECCP256, b'foo')

        self.controller.verify(DEFAULT_PIN)
        sig = self.controller.sign(SLOT.AUTHENTICATION, ALGO.ECCP256, b'foo')
        self.assertIsNotNone(sig)

    @unittest.skipIf(is_fips(), 'Not applicable to YubiKey FIPS.')
    @unittest.skipIf(*no_pin_policy)
    def test_sign_with_pin_policy_never_does_not_require_pin(self):
        self.generate_key(pin_policy=PIN_POLICY.NEVER)
        sig = self.controller.sign(SLOT.AUTHENTICATION, ALGO.ECCP256, b'foo')
        self.assertIsNotNone(sig)

    @unittest.skipIf(not is_fips(), 'YubiKey FIPS required.')
    def test_pin_policy_never_blocked_on_fips(self):
        with self.assertRaises(APDUError):
            self.generate_key(pin_policy=PIN_POLICY.NEVER)

    def test_sign_with_pin_policy_once_requires_pin_once_per_session(self):
        self.generate_key(pin_policy=PIN_POLICY.ONCE)

        with self.assertRaises(APDUError):
            self.controller.sign(SLOT.AUTHENTICATION, ALGO.ECCP256, b'foo')

        self.controller.verify(DEFAULT_PIN)
        sig = self.controller.sign(SLOT.AUTHENTICATION, ALGO.ECCP256, b'foo')
        self.assertIsNotNone(sig)

        sig = self.controller.sign(SLOT.AUTHENTICATION, ALGO.ECCP256, b'foo')
        self.assertIsNotNone(sig)

        self.reconnect()

        with self.assertRaises(APDUError):
            self.controller.sign(SLOT.AUTHENTICATION, ALGO.ECCP256, b'foo')

        self.controller.verify(DEFAULT_PIN)
        sig = self.controller.sign(SLOT.AUTHENTICATION, ALGO.ECCP256, b'foo')
        self.assertIsNotNone(sig)

        sig = self.controller.sign(SLOT.AUTHENTICATION, ALGO.ECCP256, b'foo')
        self.assertIsNotNone(sig)

    def test_signature_can_be_verified_by_public_key(self):
        public_key = self.generate_key(pin_policy=PIN_POLICY.ONCE)

        signed_data = bytes(random.randint(0, 255) for i in range(32))

        self.controller.verify(DEFAULT_PIN)
        sig = self.controller.sign(
            SLOT.AUTHENTICATION, ALGO.ECCP256, signed_data)
        self.assertIsNotNone(sig)

        public_key.verify(
            sig, signed_data,
            ec.ECDSA(hashes.SHA256()))


class UnblockPin(PivTestCase):

    @classmethod
    def setUpClass(cls):
        with open_device(transports=TRANSPORT.CCID) as dev:
            controller = PivController(dev.driver)
            controller.reset()

    def block_pin(self):
        while self.controller.get_pin_tries() > 0:
            try:
                self.controller.verify(NON_DEFAULT_PIN)
            except Exception:
                pass

    def test_unblock_pin_requires_no_previous_authentication(self):
        self.controller.unblock_pin(DEFAULT_PUK, NON_DEFAULT_PIN)

    def test_unblock_pin_with_wrong_puk_throws_WrongPuk(self):
        with self.assertRaises(WrongPuk):
            self.controller.unblock_pin(NON_DEFAULT_PUK, NON_DEFAULT_PIN)

    def test_unblock_pin_resets_pin_and_retries(self):
        self.controller.reset()
        self.reconnect()

        self.controller.verify(DEFAULT_PIN, NON_DEFAULT_PIN)
        self.reconnect()

        self.block_pin()

        with self.assertRaises(AuthenticationBlocked):
            self.controller.verify(DEFAULT_PIN)

        self.controller.unblock_pin(DEFAULT_PUK, NON_DEFAULT_PIN)

        self.assertEqual(self.controller.get_pin_tries(), 3)
        self.controller.verify(NON_DEFAULT_PIN)

    def test_set_pin_retries_requires_pin_and_mgm_key(self):
        # Fails with no authentication
        with self.assertRaises(APDUError):
            self.controller.set_pin_retries(4, 4)

        # Fails with only PIN
        self.controller.verify(DEFAULT_PIN)
        with self.assertRaises(APDUError):
            self.controller.set_pin_retries(4, 4)

        self.reconnect()

        # Fails with only management key
        self.controller.authenticate(DEFAULT_MANAGEMENT_KEY)
        with self.assertRaises(APDUError):
            self.controller.set_pin_retries(4, 4)

        # Succeeds with both PIN and management key
        self.controller.verify(DEFAULT_PIN)
        self.controller.set_pin_retries(4, 4)

    def test_set_pin_retries_sets_pin_and_puk_tries(self):
        pin_tries = 9
        puk_tries = 7

        self.controller.verify(DEFAULT_PIN)
        self.controller.authenticate(DEFAULT_MANAGEMENT_KEY)
        self.controller.set_pin_retries(pin_tries, puk_tries)

        self.reconnect()

        self.assertEqual(self.controller.get_pin_tries(), pin_tries)
        self.assertEqual(self.controller._get_puk_tries(), puk_tries - 1)<|MERGE_RESOLUTION|>--- conflicted
+++ resolved
@@ -10,13 +10,8 @@
 from ykman.driver_ccid import APDUError
 from ykman.piv import (ALGO, PIN_POLICY, PivController, SLOT, TOUCH_POLICY)
 from ykman.piv import (
-<<<<<<< HEAD
-    AuthenticationBlocked, AuthenticationFailed, WrongPuk)
+    AuthenticationBlocked, AuthenticationFailed, WrongPuk, KeypairMismatch)
 from ykman.util import TRANSPORT, parse_certificates, parse_private_key
-=======
-    AuthenticationBlocked, AuthenticationFailed, KeypairMismatch, WrongPuk)
-from ykman.util import TRANSPORT, parse_certificate, parse_private_key
->>>>>>> c62366e7
 from .util import (
     DestructiveYubikeyTestCase, missing_mode, open_device, get_version, is_fips)
 from ..util import open_file
